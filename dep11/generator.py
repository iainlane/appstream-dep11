#!/usr/bin/env python3
#
# Copyright (C) 2015-2016 Matthias Klumpp <mak@debian.org>
#
# This program is free software; you can redistribute it and/or
# modify it under the terms of the GNU Lesser General Public
# License as published by the Free Software Foundation; either
# version 3.0 of the License, or (at your option) any later version.
#
# This program is distributed in the hope that it will be useful,
# but WITHOUT ANY WARRANTY; without even the implied warranty of
# MERCHANTABILITY or FITNESS FOR A PARTICULAR PURPOSE.  See the GNU
# Lesser General Public License for more details.
#
# You should have received a copy of the GNU Lesser General Public
# License along with this program.

from collections import defaultdict
import os
import sys
import apt_pkg
import gzip
import tarfile
import glob
import traceback
from argparse import ArgumentParser
import multiprocessing as mp
import logging as log
<<<<<<< HEAD
from functools import partial
=======
import yaml
>>>>>>> 5790a798

from dep11 import DataCache, MetadataExtractor
from .component import get_dep11_header
from .iconhandler import IconHandler
from .ubuntulangpackhandler import UbuntuLangpackHandler
from .utils import load_generator_config
from .package import read_packages_dict_from_file
from .reportgenerator import ReportGenerator
from .contentsfile import parse_contents_file


def safe_move_file(old_fname, new_fname):
    if not os.path.isfile(old_fname):
        return
    if os.path.isfile(new_fname):
        os.remove(new_fname)
    os.rename(old_fname, new_fname)


def extract_metadata(mde, sn, pkg):
    # we're now in a new process and can (re)open a LMDB connection
    mde.reopen_cache()
    cpts = mde.process(pkg)

    msgtxt = "Processed ({0}/{1}): %s (%s/%s), found %i" % (pkg.name, sn, pkg.arch, len(cpts))
    return (msgtxt, all(not x.has_ignore_reason() for x in cpts))


class DEP11Generator:
    def __init__(self):
        pass


    def initialize(self, dep11_dir):
        dep11_dir = os.path.abspath(dep11_dir)

        conf = load_generator_config(dep11_dir)
        if not conf:
            return False

        self._all_pkgs = defaultdict(partial(defaultdict, partial(defaultdict, list)))

        self._dep11_url = conf.get("MediaBaseUrl")
        self._icon_sizes = conf.get("IconSizes")
        if not self._icon_sizes:
            self._icon_sizes = ["128x128", "64x64"]

        self._archive_root = conf.get("ArchiveRoot")

        cache_dir = os.path.join(dep11_dir, "cache")
        if conf.get("CacheDir"):
            cache_dir = conf.get("CacheDir")

        self._export_dir = os.path.join(dep11_dir, "export")
        if conf.get("ExportDir"):
            self._export_dir = conf.get("ExportDir")

        if not os.path.exists(cache_dir):
            os.makedirs(cache_dir)
        if not os.path.exists(self._export_dir):
            os.makedirs(self._export_dir)

        self._suites_data = conf['Suites']

        self._distro_name = conf.get("DistroName")
        if not self._distro_name:
            self._distro_name = "Debian"

        # the RepositoryName property is only interesting for
        # 3rd-party repositories using this generator, which don't want
        # to conflict with the main distro repository data.
        self._repo_name = conf.get("RepositoryName")
        if not self._repo_name:
            self._repo_name = self._distro_name

        # initialize our on-disk metadata pool
        self._cache = DataCache(self._get_media_dir())
        ret = self._cache.open(cache_dir)

        os.chdir(dep11_dir)
        return ret


    def _get_media_dir(self):
        mdir = os.path.join(self._export_dir, "media")
        if not os.path.exists(mdir):
            os.makedirs(mdir)
        return mdir


    def _get_packages_for(self, suite, component, arch, with_desc=True):
        return read_packages_dict_from_file(self._archive_root, suite, component, arch, with_description=with_desc).values()


    def make_icon_tar(self, suitename, component, pkglist):
        '''
         Generate icons-%(size).tar.gz
        '''
        dep11_mediadir = self._get_media_dir()
        names_seen = set()
        tar_location = os.path.join(self._export_dir, "data", suitename, component)

        size_tars = dict()

        for pkg in pkglist:
            pkid = pkg.pkid

            gids = self._cache.get_cpt_gids_for_pkg(pkid)
            if not gids:
                # no component global-ids == no icons to add to the tarball
                continue

            for gid in gids:
                for size in self._icon_sizes:
                    icon_location_glob = os.path.join (dep11_mediadir, component, gid, "icons", size, "*.png")

                    tar = None
                    if size not in size_tars:
                        icon_tar_fname = os.path.join(tar_location, "icons-%s.tar.gz" % (size))
                        size_tars[size] = tarfile.open(icon_tar_fname+".new", "w:gz")
                    tar = size_tars[size]

                    for filename in glob.glob(icon_location_glob):
                        icon_name = os.path.basename(filename)
                        if size+"/"+icon_name in names_seen:
                            continue
                        tar.add(filename, arcname=icon_name)
                        names_seen.add(size+"/"+icon_name)

        for tar in size_tars.values():
            tar.close()
            # FIXME Ugly....
            safe_move_file(tar.name, tar.name.replace(".new", ""))


    def process_suite(self, suite_name):
        '''
        Extract new metadata for a given suite.
        '''

        suite = self._suites_data.get(suite_name)
        if not suite:
            log.error("Suite '%s' not found!" % (suite_name))
            return False
        base_suite_name = suite.get('baseSuite')

        base_suite = self._suites_data.get(base_suite_name) if base_suite_name else None

        # We need 'forkserver' as startup method to prevent deadlocks on join()
        # Something in the extractor is doing weird things, makes joining impossible
        # when using simple fork as startup method.
        mp.set_start_method('forkserver')

        for component in suite['components']:
            for arch in suite['architectures']:
                self._all_pkgs[suite_name][component][arch] = \
                    self._get_packages_for(suite_name, component, arch)

        if base_suite:
            for component in base_suite['components']:
                for arch in base_suite['architectures']:
                    self._all_pkgs[base_suite_name][component][arch] = \
                        self._get_packages_for(base_suite_name, component, arch)

        langpacks = UbuntuLangpackHandler(suite, suite_name, self._all_pkgs)

        for component in suite['components']:
            all_cpt_pkgs = list()
            new_components = False
            for arch in suite['architectures']:
<<<<<<< HEAD
                pkglist = self._all_pkgs[suite_name][component][arch]
=======
                pkglist = self._get_packages_for(suite_name, component, arch)
                suite_component_arch = "%s/%s/%s" % (suite_name, component, arch)

                dep11_dir = os.path.join(self._export_dir, "data", suite_name, component)
                data_fname = os.path.join(dep11_dir, "Components-%s.yml.gz" % (arch))

                last_seen_pkgs = set()
                try:
                    for y in yaml.load_all(gzip.open(data_fname, 'r')):
                        if 'Package' in y:
                            last_seen_pkgs.add(y['Package'])
                except FileNotFoundError:
                    pass
>>>>>>> 5790a798

                # compile a list of packages that we need to look into
                pkgs_todo = dict()
                for pkg in pkglist:
                    pkid = pkg.pkid

                    last_seen_pkgs.discard(pkg.name)

                    # check if we scanned the package already
                    if self._cache.package_exists(pkid):
                        if not self._cache.package_in_suite(pkid, suite_component_arch) and not self._cache.is_ignored(pkid):
                            log.info("Seen %s before, but not in %s" % (pkid, suite_component_arch))
                            self._cache.add_package_to_suite(pkid, suite_component_arch)
                            new_components = True
                        continue
                    pkgs_todo[pkid] = pkg

                # some packages have been removed
                if last_seen_pkgs:
                    for pkg in last_seen_pkgs:
                        self._cache.remove_package_from_suite(pkid, suite_component_arch)
                    new_components = True

<<<<<<< HEAD
                # set up metadata extractor
                icon_theme = suite.get('useIconTheme')
                iconh = IconHandler(suite_name, component, arch, self._archive_root,
                                               icon_theme, base_suite_name=suite.get('baseSuite'))
                iconh.set_wanted_icon_sizes(self._icon_sizes)
                mde = MetadataExtractor(suite_name,
                                component,
                                self._cache,
                                iconh,
                                langpacks)

                # Multiprocessing can't cope with LMDB open in the cache,
                # but instead of throwing an error or doing something else
                # that makes debugging easier, it just silently skips each
                # multprocessing task. Stupid thing.
                # (remember to re-open the cache later)
                self._cache.close()

                # set up multiprocessing
                with mp.Pool(maxtasksperchild=24) as pool:
                    count = 1
                    def handle_results(result):
                        nonlocal count
                        nonlocal new_components
                        (message, any_components) = result
                        new_components = new_components or any_components
                        log.info(message.format(count, len(pkgs_todo)))
                        count += 1

                    def handle_error(e):
                        traceback.print_exception(type(e), e, e.__traceback__)
                        log.error(str(e))
                        pool.terminate()
                        sys.exit(5)

                    log.info("Processing %i packages in %s/%s/%s" % (len(pkgs_todo), suite_name, component, arch))
                    for pkid, pkg in pkgs_todo.items():
                        package_fname = os.path.join (self._archive_root, pkg.filename)
                        if not os.path.exists(package_fname):
                            log.warning('Package not found: %s' % (package_fname))
                            continue
                        pkg.filename = package_fname
                        pool.apply_async(extract_metadata,
                                    (mde, suite_name, pkg),
                                    callback=handle_results, error_callback=handle_error)
                    pool.close()
                    pool.join()
=======
                if not pkgs_todo and not new_components:
                    log.info("Skipped %s, no new packages to process." % suite_component_arch)
                    continue
>>>>>>> 5790a798

                if pkgs_todo:
                    # set up metadata extractor
                    icon_theme = suite.get('useIconTheme')
                    iconh = IconHandler(suite_name, component, arch, self._archive_root,
                                                   icon_theme, base_suite_name=suite.get('baseSuite'))
                    iconh.set_wanted_icon_sizes(self._icon_sizes)
                    mde = MetadataExtractor(suite_name,
                                    component,
                                    arch,
                                    self._cache,
                                    iconh)

                    # Multiprocessing can't cope with LMDB open in the cache,
                    # but instead of throwing an error or doing something else
                    # that makes debugging easier, it just silently skips each
                    # multprocessing task. Stupid thing.
                    # (remember to re-open the cache later)
                    self._cache.close()

                    # set up multiprocessing
                    with mp.Pool(maxtasksperchild=24) as pool:
                        count = 1
                        def handle_results(result):
                            nonlocal count
                            nonlocal new_components
                            (message, any_components) = result
                            new_components = new_components or any_components
                            log.info(message.format(count, len(pkgs_todo)))
                            count += 1

                        def handle_error(e):
                            traceback.print_exception(type(e), e, e.__traceback__)
                            log.error(str(e))
                            pool.terminate()
                            sys.exit(5)

                        log.info("Processing %i packages in %s" % (len(pkgs_todo), suite_component_arch))
                        for pkid, pkg in pkgs_todo.items():
                            package_fname = os.path.join (self._archive_root, pkg.filename)
                            if not os.path.exists(package_fname):
                                log.warning('Package not found: %s' % (package_fname))
                                continue
                            pkg.filename = package_fname
                            pool.apply_async(extract_metadata,
                                        (mde, suite_name, pkg),
                                        callback=handle_results, error_callback=handle_error)
                        pool.close()
                        pool.join()

                    # reopen the cache, we need it
                    self._cache.reopen()

                hints_dir = os.path.join(self._export_dir, "hints", suite_name, component)
                if not os.path.exists(hints_dir):
                    os.makedirs(hints_dir)
                hints_fname = os.path.join(hints_dir, "DEP11Hints_%s.yml.gz" % (arch))
                hints_f = gzip.open(hints_fname+".new", 'wb')

                dep11_header = get_dep11_header(self._repo_name, suite_name, component, os.path.join(self._dep11_url, component), suite.get('dataPriority', 0))

                if not os.path.exists(dep11_dir):
                    os.makedirs(dep11_dir)

                if not new_components:
                    log.info("Skipping %s, no components in any of the new packages.", suite_component_arch)
                else:
                    # now write data to disk
                    data_f = gzip.open(data_fname+".new", 'wb')

                    data_f.write(bytes(dep11_header, 'utf-8'))

                for pkg in pkglist:
                    pkid = pkg.pkid
                    if new_components:
                        data = self._cache.get_metadata_for_pkg(pkid)
                        if data:
                            data_f.write(bytes(data, 'utf-8'))
                    hint = self._cache.get_hints(pkid)
                    if hint:
                        hints_f.write(bytes(hint, 'utf-8'))

                if new_components:
                    data_f.close()
                    safe_move_file(data_fname+".new", data_fname)

                hints_f.close()
                safe_move_file(hints_fname+".new", hints_fname)

                all_cpt_pkgs.extend(pkglist)

            # create icon tarball
            self.make_icon_tar(suite_name, component, all_cpt_pkgs)

            log.info("Completed metadata extraction for suite %s/%s" % (suite_name, component))

        langpacks.cleanup()


    def expire_cache(self):
        pkgids = set()
        for suite_name in self._suites_data:
            suite = self._suites_data[suite_name]
            for component in suite['components']:
                for arch in suite['architectures']:
                    pkglist = self._get_packages_for(suite_name, component, arch, with_desc=False)
                    for pkg in pkglist:
                        pkgids.add(pkg.pkid)

        # clean cache
        oldpkgs = self._cache.get_packages_not_in_set(pkgids)
        for pkid in oldpkgs:
            pkid = str(pkid, 'utf-8')
            self._cache.remove_package(pkid)

        # ensure we don't leave cruft, drop orphaned components (cpts w/o pkg)
        self._cache.remove_orphaned_components()
        # drop orphaned media (media w/o registered cpt)
        self._cache.remove_orphaned_media()


    def remove_processed(self, suite_name):
        '''
        Delete information about processed packages, to reprocess them later.
        '''

        suite = self._suites_data.get(suite_name)
        if not suite:
            log.error("Suite '%s' not found!" % (suite_name))
            return False

        for component in suite['components']:
            for arch in suite['architectures']:
                pkglist = self._get_packages_for(suite_name, component, arch, with_desc=False)

                for pkg in pkglist:
                    pkid = pkg.pkid

                    # we ignore packages without any interesting metadata here
                    if self._cache.is_ignored(pkid):
                        continue
                    if not self._cache.package_exists(pkid):
                        continue

                    self._cache.remove_package(pkid)

        # drop all components which don't have packages
        self._cache.remove_orphaned_components()
        self._cache.remove_orphaned_media()


    def forget_package(self, pkid):
        '''
        Delete all information about a package in the cache.
        '''

        if '/' in pkid:
            if not self._cache.package_exists(pkid):
                print("Package with ID '%s' does not exist." % (pkid))
                return
            self._cache.remove_package(pkid)
        else:
            log.info("Removing all packages with name {}".format(pkid))
            ret = self._cache.delete_package_by_name(pkid)
            if not ret:
                print("Unable to remove packages matching name '%s'." % (pkid))
                return

        # drop all components which don't have packages
        self._cache.remove_orphaned_components()


    def show_info(self, pkgname):
        '''
        Show some details we know about a package.
        '''

        print("{}:".format(pkgname))
        for pkva, info in self._cache.get_info(pkgname):
            print(" {}".format(pkva))
            for e in info:
                print("  | -> {}".format(str(e)))


    def prepopulate_cache(self, suite_name):
        '''
        Check which packages we can definitely ignore based on their contents in the Contents.gz file.
        This is useful when e.g. bootstrapping new suites / architectures.
        '''

        suite = self._suites_data.get(suite_name)
        if not suite:
            log.error("Suite '%s' not found!" % (suite_name))
            return False

        for component in suite['components']:
            for arch in suite['architectures']:
                pkid_filelist = dict()
                for fname, pkg in parse_contents_file(self._archive_root, suite_name, component, arch):
                    if not pkid_filelist.get(pkg.pkid):
                        pkid_filelist[pkg.pkid] = list()
                    pkid_filelist[pkg.pkid].append(fname)

                for pkid, filelist in pkid_filelist.items():
                    ignore = True
                    for f in filelist:
                        if 'usr/share/applications/' in f:
                            ignore = False
                            break
                        if 'usr/share/appdata/' in f:
                            ignore = False
                            break
                        if '/pkgconfig/' in f:
                            ignore = False
                            break

                    if not ignore:
                        continue

                    if self._cache.is_ignored(pkid):
                        log.info("Package is already ignored: {}".format(pkid))
                    elif self._cache.package_exists(pkid):
                        log.warning("Tried to ignore package which actually exists and has data: {}".format(pkid))
                    else:
                        log.info("Ignoring package: {}".format(pkid))
                        self._cache.set_package_ignore(pkid)


def main():
    """Main entry point of generator"""

    apt_pkg.init()

    parser = ArgumentParser(description="Generate DEP-11 metadata from Debian packages.")
    parser.add_argument('subcommand', help="The command that should be executed.")
    parser.add_argument('parameters', nargs='*', help="Parameters for the subcommand.")

    parser.usage = "\n"
    parser.usage += " process [CONFDIR] [SUITE]     - Process packages and extract metadata.\n"
    parser.usage += " cleanup [CONFDIR]             - Remove unused data from the cache and expire media.\n"
    parser.usage += " update-reports [CONFDIR] [SUITE]   - Re-generate the metadata and issue HTML pages and update statistics.\n"
    parser.usage += " remove-processed [CONFDIR] [SUITE] - Remove information about processed or failed components.\n"
    parser.usage += " info [CONFDIR] [PKGNAME]           - Show some details we know about a package name.\n"
    parser.usage += " forget [CONFDIR] [PKID]            - Forget a single package and data associated with it.\n"

    args = parser.parse_args()
    command = args.subcommand
    params = args.parameters

    # configure logging
    log_level = log.INFO
    if os.environ.get("DEBUG"):
        log_level = log.DEBUG
    log.basicConfig(format='%(asctime)s - %(levelname)s: %(message)s', level=log_level)

    if command == "process":
        if len(params) != 2:
            print("Invalid number of arguments: You need to specify a DEP-11 data dir and suite.")
            sys.exit(1)
        gen = DEP11Generator()
        ret = gen.initialize(params[0])
        if not ret:
            print("Initialization failed, can not continue.")
            sys.exit(2)

        gen.process_suite(params[1])

    elif command == "cleanup":
        if len(params) != 1:
            print("Invalid number of arguments: You need to specify a DEP-11 data dir.")
            sys.exit(1)
        gen = DEP11Generator()
        ret = gen.initialize(params[0])
        if not ret:
            print("Initialization failed, can not continue.")
            sys.exit(2)

        gen.expire_cache()

    elif command == "update-reports":
        if len(params) != 2:
            print("Invalid number of arguments: You need to specify a DEP-11 data dir and suite.")
            sys.exit(1)
        hgen = ReportGenerator()
        ret = hgen.initialize(params[0])
        if not ret:
            print("Initialization failed, can not continue.")
            sys.exit(2)

        hgen.update_reports(params[1])

    elif command == "remove-processed":
        if len(params) != 2:
            print("Invalid number of arguments: You need to specify a DEP-11 data dir and suite.")
            sys.exit(1)
        gen = DEP11Generator()
        ret = gen.initialize(params[0])
        if not ret:
            print("Initialization failed, can not continue.")
            sys.exit(2)

        gen.remove_processed(params[1])
    elif command == "forget":
        if len(params) != 2:
            print("Invalid number of arguments: You need to specify a DEP-11 data dir and package-name or package-id.")
            sys.exit(1)
        gen = DEP11Generator()
        ret = gen.initialize(params[0])
        if not ret:
            print("Initialization failed, can not continue.")
            sys.exit(2)

        gen.forget_package(params[1])
    elif command == "info":
        if len(params) != 2:
            print("Invalid number of arguments: You need to specify a DEP-11 data dir and package-name.")
            sys.exit(1)
        gen = DEP11Generator()
        ret = gen.initialize(params[0])
        if not ret:
            print("Initialization failed, can not continue.")
            sys.exit(2)

        gen.show_info(params[1])
    elif command == "prepopulate-cache":
        if len(params) != 2:
            print("Invalid number of arguments: You need to specify a DEP-11 data dir and suite.")
            sys.exit(1)
        gen = DEP11Generator()
        ret = gen.initialize(params[0])
        if not ret:
            print("Initialization failed, can not continue.")
            sys.exit(2)

        gen.prepopulate_cache(params[1])
    else:
        print("Run with --help for a list of available command-line options!")<|MERGE_RESOLUTION|>--- conflicted
+++ resolved
@@ -26,11 +26,8 @@
 from argparse import ArgumentParser
 import multiprocessing as mp
 import logging as log
-<<<<<<< HEAD
 from functools import partial
-=======
 import yaml
->>>>>>> 5790a798
 
 from dep11 import DataCache, MetadataExtractor
 from .component import get_dep11_header
@@ -201,10 +198,7 @@
             all_cpt_pkgs = list()
             new_components = False
             for arch in suite['architectures']:
-<<<<<<< HEAD
                 pkglist = self._all_pkgs[suite_name][component][arch]
-=======
-                pkglist = self._get_packages_for(suite_name, component, arch)
                 suite_component_arch = "%s/%s/%s" % (suite_name, component, arch)
 
                 dep11_dir = os.path.join(self._export_dir, "data", suite_name, component)
@@ -217,7 +211,6 @@
                             last_seen_pkgs.add(y['Package'])
                 except FileNotFoundError:
                     pass
->>>>>>> 5790a798
 
                 # compile a list of packages that we need to look into
                 pkgs_todo = dict()
@@ -241,59 +234,9 @@
                         self._cache.remove_package_from_suite(pkid, suite_component_arch)
                     new_components = True
 
-<<<<<<< HEAD
-                # set up metadata extractor
-                icon_theme = suite.get('useIconTheme')
-                iconh = IconHandler(suite_name, component, arch, self._archive_root,
-                                               icon_theme, base_suite_name=suite.get('baseSuite'))
-                iconh.set_wanted_icon_sizes(self._icon_sizes)
-                mde = MetadataExtractor(suite_name,
-                                component,
-                                self._cache,
-                                iconh,
-                                langpacks)
-
-                # Multiprocessing can't cope with LMDB open in the cache,
-                # but instead of throwing an error or doing something else
-                # that makes debugging easier, it just silently skips each
-                # multprocessing task. Stupid thing.
-                # (remember to re-open the cache later)
-                self._cache.close()
-
-                # set up multiprocessing
-                with mp.Pool(maxtasksperchild=24) as pool:
-                    count = 1
-                    def handle_results(result):
-                        nonlocal count
-                        nonlocal new_components
-                        (message, any_components) = result
-                        new_components = new_components or any_components
-                        log.info(message.format(count, len(pkgs_todo)))
-                        count += 1
-
-                    def handle_error(e):
-                        traceback.print_exception(type(e), e, e.__traceback__)
-                        log.error(str(e))
-                        pool.terminate()
-                        sys.exit(5)
-
-                    log.info("Processing %i packages in %s/%s/%s" % (len(pkgs_todo), suite_name, component, arch))
-                    for pkid, pkg in pkgs_todo.items():
-                        package_fname = os.path.join (self._archive_root, pkg.filename)
-                        if not os.path.exists(package_fname):
-                            log.warning('Package not found: %s' % (package_fname))
-                            continue
-                        pkg.filename = package_fname
-                        pool.apply_async(extract_metadata,
-                                    (mde, suite_name, pkg),
-                                    callback=handle_results, error_callback=handle_error)
-                    pool.close()
-                    pool.join()
-=======
                 if not pkgs_todo and not new_components:
                     log.info("Skipped %s, no new packages to process." % suite_component_arch)
                     continue
->>>>>>> 5790a798
 
                 if pkgs_todo:
                     # set up metadata extractor
@@ -305,7 +248,8 @@
                                     component,
                                     arch,
                                     self._cache,
-                                    iconh)
+                                    iconh,
+                                    langpacks)
 
                     # Multiprocessing can't cope with LMDB open in the cache,
                     # but instead of throwing an error or doing something else
