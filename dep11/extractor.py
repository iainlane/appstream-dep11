#!/usr/bin/env python3
#
# Copyright (c) 2014 Abhishek Bhattacharjee <abhishek.bhattacharjee11@gmail.com>
# Copyright (c) 2014-2015 Matthias Klumpp <mak@debian.org>
#
# This program is free software; you can redistribute it and/or
# modify it under the terms of the GNU Lesser General Public
# License as published by the Free Software Foundation; either
# version 3.0 of the License, or (at your option) any later version.
#
# This program is distributed in the hope that it will be useful,
# but WITHOUT ANY WARRANTY; without even the implied warranty of
# MERCHANTABILITY or FITNESS FOR A PARTICULAR PURPOSE.  See the GNU
# Lesser General Public License for more details.
#
# You should have received a copy of the GNU Lesser General Public
# License along with this program.

import os
import urllib.request
import ssl
import yaml

from PIL import Image
import logging as log

from .component import Component
from .parsers import read_desktop_data, read_appstream_upstream_xml


class MetadataExtractor:
    '''
    Takes a deb file and extracts component metadata from it.
    '''

<<<<<<< HEAD
    def __init__(self, suite_name, component, dcache, icon_handler, langpacks):
=======
    def __init__(self, suite_name, component, arch, dcache, icon_handler):
>>>>>>> 5790a798
        '''
        Initialize the object with List of files.
        '''
        self._suite_name = suite_name
        self._arch = arch
        self._archive_component = component
        self._export_dir = dcache.media_dir
        self._dcache = dcache
        self.write_to_cache = True

        self._icon_handler = icon_handler
        self._langpacks = langpacks


    def reopen_cache(self):
        self._dcache.reopen()


    def _scale_screenshot(self, shot, imgsrc, cpt_export_path, cpt_scr_url):
        """
        Scale images in three sets of two-dimensions
        (752x423 624x351 and 112x63)
        """

        name = os.path.basename(imgsrc)
        sizes = ['1248x702', '752x423', '624x351', '112x63']
        for size in sizes:
            wd, ht = size.split('x')
            img = Image.open(imgsrc)
            newimg = img.resize((int(wd), int(ht)), Image.ANTIALIAS)
            newpath = os.path.join(cpt_export_path, size)
            if not os.path.exists(newpath):
                os.makedirs(newpath)
            newimg.save(os.path.join(newpath, name))
            url = "%s/%s/%s" % (cpt_scr_url, size, name)
            shot.add_thumbnail(url, width=wd, height=ht)

    def _fetch_screenshots(self, cpt, cpt_export_path, cpt_public_url=""):
        '''
        Fetches screenshots from the given url and
        stores it in png format.
        '''

        if not cpt.screenshots:
            # don't ignore metadata if no screenshots are present
            return True

        success = True
        shots = list()
        cnt = 1
        for shot in cpt.screenshots:
            # cache some locations which we need later
            origin_url = shot.source_image['url']
            if not origin_url:
                # url empty? skip this screenshot
                continue
            path     = cpt.build_media_path(cpt_export_path, "screenshots")
            base_url = cpt.build_media_path(cpt_public_url,  "screenshots")
            imgsrc   = os.path.join(path, "source", "scr-%s.png" % (str(cnt)))

            # The Debian services use a custom setup for SSL verification, not trusting global CAs and
            # only Debian itself. If we are running on such a setup, ensure we load the global CA certs
            # in order to establish HTTPS connections to foreign services.
            # For more information, see https://wiki.debian.org/ServicesSSL
            context = None
            ca_path = '/etc/ssl/ca-global'
            if os.path.isdir(ca_path):
                ssl_context = ssl.create_default_context(ssl.Purpose.CLIENT_AUTH, capath=ca_path)
            else:
                ssl_context = ssl.create_default_context(ssl.Purpose.CLIENT_AUTH)

            try:
                # FIXME: The context parameter is only supported since Python 3.4.3, which is not
                # yet widely available, so we can't use it here...
                #! image = urllib.request.urlopen(origin_url, context=ssl_context).read()
                image_req = urllib.request.urlopen(origin_url, timeout=30)
                if image_req.getcode() != 200:
                    msg = "HTTP status code was %i." % (image_req.getcode())
                    cpt.add_hint("screenshot-download-error", {'url': origin_url, 'cpt_id': cpt.cid, 'error': msg})
                    success = False
                    continue

                if not os.path.exists(os.path.dirname(imgsrc)):
                    os.makedirs(os.path.dirname(imgsrc))
                f = open(imgsrc, 'wb')
                f.write(image_req.read())
                f.close()
            except Exception as e:
                cpt.add_hint("screenshot-download-error", {'url': origin_url, 'cpt_id': cpt.cid, 'error': str(e)})
                success = False
                continue

            try:
                img = Image.open(imgsrc)
                wd, ht = img.size
                shot.set_source_image(os.path.join(base_url, "source", "scr-%s.png" % (str(cnt))), width=wd, height=ht)
                del img
            except Exception as e:
                error_msg = str(e)
                # filter out the absolute path: we shouldn't add it
                if error_msg:
                    error_msg = error_msg.replace(os.path.dirname(imgsrc), "")
                cpt.add_hint("screenshot-read-error", {'url': origin_url, 'cpt_id': cpt.cid, 'error': error_msg})
                success = False
                continue

            self._scale_screenshot(shot, imgsrc, path, base_url)
            shots.append(shot)
            cnt = cnt + 1

        cpt.screenshots = shots
        return success


    def _process_pkg(self, pkg, metainfo_files=None):
        """
        Reads the metadata from the xml file and the desktop files.
        Returns a list of processed dep11.Component objects.
        """

        deb = None
        try:
            deb = pkg.debfile
        except Exception as e:
            log.error("Error reading deb file '%s': %s" % (pkg.filename, e))
            return list()

        try:
            filelist = deb.get_filelist()
        except Exception as e:
            log.error("List of files for '%s' could not be read" % (pkg.filename))
            filelist = None

        if not filelist:
            cpt = Component(self._suite_name, pkg)
            cpt.add_hint("deb-filelist-error", {'pkg_fname': os.path.basename(pkg.filename)})
            return [cpt]

        export_path = "%s/%s" % (self._export_dir, self._archive_component)
        component_dict = dict()

        # if we don't have an explicit list of interesting files, we simply scan all
        if not metainfo_files:
            metainfo_files = filelist

        # first cache all additional metadata (.desktop/.pc/etc.) files
        mdata_raw = dict()
        for meta_file in metainfo_files:
            if meta_file.endswith(".desktop") and meta_file.startswith("usr/share/applications"):
                # We have a .desktop file
                dcontent = None
                cpt_id = os.path.basename(meta_file)

                error = None
                try:
                    dcontent = str(deb.get_file_data(meta_file), 'utf-8')
                except Exception as e:
                    error = {'tag': "deb-extract-error",
                                'params': {'fname': cpt_id, 'pkg_fname': os.path.basename(pkg.filename), 'error': str(e)}}
                if not dcontent and not error:
                    error = {'tag': "deb-empty-file",
                                'params': {'fname': cpt_id, 'pkg_fname': os.path.basename(pkg.filename)}}
                mdata_raw[cpt_id] = {'error': error, 'data': dcontent}

        # process all AppStream XML files
        for meta_file in metainfo_files:
            if meta_file.endswith(".xml") and meta_file.startswith("usr/share/appdata"):
                xml_content = None
                cpt = Component(self._suite_name, pkg)

                try:
                    xml_content = str(deb.get_file_data(meta_file), 'utf-8')
                except Exception as e:
                    # inability to read an AppStream XML file is a valid reason to skip the whole package
                    cpt.add_hint("deb-extract-error", {'fname': meta_file, 'pkg_fname': os.path.basename(pkg.filename), 'error': str(e)})
                    return [cpt]
                if not xml_content:
                    continue

                read_appstream_upstream_xml(cpt, xml_content)
                component_dict[cpt.cid] = cpt

                # Reads the desktop files associated with the xml file
                if not cpt.cid:
                    # if there is no ID at all, we dump this component, since we cannot do anything with it at all
                    cpt.add_hint("metainfo-no-id")
                    continue

                cpt.set_srcdata_checksum_from_data(xml_content + pkg.version)
                if cpt.kind == 'desktop-app':
                    data = mdata_raw.get(cpt.cid)
                    if not data:
                        cpt.add_hint("missing-desktop-file")
                        continue
                    if data['error']:
                        # add a non-fatal hint that we couldn't process the .desktop file
                        cpt.add_hint(data['error']['tag'], data['error']['params'])
                    else:
                        # we have a .desktop component, extend it with the associated .desktop data
                        # if a metainfo file exists, we should ignore NoDisplay flags in .desktop files.
                        read_desktop_data(cpt, data['data'], self._langpacks, ignore_nodisplay=True)
                        cpt.set_srcdata_checksum_from_data(xml_content + data['data'] + pkg.version)
                    del mdata_raw[cpt.cid]

        # now process the remaining metadata files, which have not been processed together with the XML
        for mid, mdata in mdata_raw.items():
            if mid.endswith(".desktop"):
                # We have a .desktop file
                cpt = Component(self._suite_name, pkg)
                cpt.cid = mid

                if mdata['error']:
                    # add a fatal hint that we couldn't process this file
                    cpt.add_hint(mdata['error']['tag'], mdata['error']['params'])
                    component_dict[cpt.cid] = cpt
                else:
                    ret = read_desktop_data(cpt, mdata['data'], self._langpacks)
                    if ret or not cpt.has_ignore_reason():
                        component_dict[cpt.cid] = cpt
                        cpt.set_srcdata_checksum_from_data(mdata['data'] + pkg.version)
                    else:
                        # this means that reading the .desktop file failed and we should
                        # silently ignore this issue (since the file was marked to be invisible on purpose)
                        pass

        # fetch media (icons/screenshots), if we don't ignore the component already
        cpts = component_dict.values()
        for cpt in cpts:
            if cpt.has_ignore_reason():
                continue
            if not cpt.global_id:
                log.error("Component '%s' from package '%s' has no source-data checksum / global-id." % (cpt.cid, pkg.filename))
                continue

            # check if we have a component generated from
            # this source data in the cache already.
            # To account for packages which change their package name, we
            # also need to check if the package this component is associated
            # with matches ours.
            existing_mdata = self._dcache.get_metadata(cpt.global_id)
            if existing_mdata:
                s = "Package: %s\n" % (pkg.name)
                if s in existing_mdata:
                    continue
                else:
                    # the exact same metadata exists in a different package already, raise ab error.
                    # ATTENTION: This does not cover the case where *different* metadata (as in, different summary etc.)
                    # but with the *same ID* exists. This kind of issue can only be catched when listing all IDs per
                    # suite/acomponent combination and checking for dupes (we do that in the DEP-11 validator and display
                    # the result prominently on the HTML pages)
                    ecpt = yaml.safe_load(existing_mdata)
                    cpt.add_hint("metainfo-duplicate-id", {'cid': cpt.cid, 'pkgname': ecpt.get('Package', '')})
                    continue

            self._icon_handler.fetch_icon(cpt, pkg, export_path)
            if cpt.kind == 'desktop-app' and not cpt.has_icon():
                cpt.add_hint("gui-app-without-icon", {'cid': cpt.cid})
            else:
                self._fetch_screenshots(cpt, export_path)

            # Since not all software ships a metainfo file yet, we add the package description as metadata to those
            # which don't, to get them to show up in software centers.
            # In the long run, this functionality will be phased out in favor of an all-metainfo approach.
            if not cpt.description and not cpt.has_ignore_reason():
                if pkg.has_description():
                    cpt.description = pkg.description
                    cpt.add_hint("description-from-package")

        return cpts

    def process(self, pkg, metainfo_files=None):
        """
        Reads the metadata from the xml file and the desktop files.
        Returns a list of dep11.Component objects, and writes the result to the cache.
        """

        cpts = self._process_pkg(pkg, metainfo_files)

        # build the package unique identifier (again)
        # NOTE: We could also get this from any returned component (pkid property)
        pkgid = pkg.pkid

        # write data to cache
        if self.write_to_cache:
            # write the components we found to the cache
            self._dcache.set_components(pkgid, cpts)
            self._dcache.add_package_to_suite(pkgid, "%s/%s/%s" % (self._suite_name, self._archive_component, self._arch))

        # ensure DebFile is closed so we don't run out of FDs when too many
        # files are open.
        pkg.close()

        return cpts<|MERGE_RESOLUTION|>--- conflicted
+++ resolved
@@ -33,11 +33,7 @@
     Takes a deb file and extracts component metadata from it.
     '''
 
-<<<<<<< HEAD
-    def __init__(self, suite_name, component, dcache, icon_handler, langpacks):
-=======
-    def __init__(self, suite_name, component, arch, dcache, icon_handler):
->>>>>>> 5790a798
+    def __init__(self, suite_name, component, arch, dcache, icon_handler, langpacks):
         '''
         Initialize the object with List of files.
         '''
